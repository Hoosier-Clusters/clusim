__package__ = 'clusim'
__title__ = 'CluSim: A python package for clustering similarity'
__description__ = 'This package implements a series of methods to compare \
    disjoint, overlapping, and hierarchical clusterings.'

__copyright__ = '2017, Gates, A.J., Ahn YY'

__author__ = """\n""".join([
<<<<<<< HEAD
	'Alexander J Gates <ajgates42@gmail.com>',
	'Yong-Yeol Ahn <yyahn@iu.edu>'
=======
    'Alexander J Gates <ajgates42@gmail.com>',
    'YY Ahn <yyahn@iu.edu>'
>>>>>>> ab47b03e
])

__version__ = '0.3'
__release__ = '0.3'<|MERGE_RESOLUTION|>--- conflicted
+++ resolved
@@ -6,13 +6,8 @@
 __copyright__ = '2017, Gates, A.J., Ahn YY'
 
 __author__ = """\n""".join([
-<<<<<<< HEAD
-	'Alexander J Gates <ajgates42@gmail.com>',
-	'Yong-Yeol Ahn <yyahn@iu.edu>'
-=======
     'Alexander J Gates <ajgates42@gmail.com>',
     'YY Ahn <yyahn@iu.edu>'
->>>>>>> ab47b03e
 ])
 
 __version__ = '0.3'
