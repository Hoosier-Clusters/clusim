--- conflicted
+++ resolved
@@ -39,7 +39,6 @@
 
 from clusim.clugen import *
 
-<<<<<<< HEAD
 available_similarity_measures = ['jaccard_index',
                                  'rand_index',
                                  'fowlkes_mallows_index',
@@ -58,11 +57,6 @@
                                  'overlap_quality',
                                  'nmi_lfk',
                                  'omega_index']
-=======
-available_similarity_measures = ['jaccard_index', 'rand_index', 'fowlkes_mallows_index', 'rogers_tanimoto_index', 'southwood_index', 
-'czekanowski_index', 'dice_index', 'sorensen_index', 'pearson_correlation', 'classification_error', 'purity_index',
-'fmeasure', 'nmi', 'vi', 'geometric_accuracy', 'overlap_quality', 'onmi', 'omega_index']
->>>>>>> 0a0296be
 
 available_random_models = ['perm', 'perm1', 'num', 'num1', 'all', 'all1']
 
